--- conflicted
+++ resolved
@@ -40,12 +40,10 @@
     /// Asks the delegate for a list of Media Sources to show on the Media Source Picker.
     func gutenbergMediaSources() -> [Gutenberg.MediaSource]
 
-<<<<<<< HEAD
+    func gutenbergCapabilities() -> [String: Bool]?
+
     /// Asks the delegate for a list of theme colors
     func gutenbergEditorTheme() -> GutenbergEditorTheme?
-=======
-    func gutenbergCapabilities() -> [String: Bool]?
->>>>>>> bd44f9a0
 }
 
 public extension GutenbergBridgeDataSource {
