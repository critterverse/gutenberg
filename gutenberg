--- conflicted
+++ resolved
@@ -1,38 +1,3 @@
-<<<<<<< HEAD
-tree c7e9ad4bf490f6986e7432cb456a15f805ceac0a
-parent e3afe626204ac43ac95b4b3a1d1be26e734caee9
-author Sérgio Estêvão <sergioestevao@gmail.com> 1558603899 +0100
-committer GitHub <noreply@github.com> 1558603899 +0100
-gpgsig -----BEGIN PGP SIGNATURE-----
- 
- wsBcBAABCAAQBQJc5mh7CRBK7hj4Ov3rIwAAdHIIAB1Y8FBxwS9nVpl2Enro2/Sd
- qZgulJwH/CfRWFdHWz8Wu2ppegdg1W7186Z7HQQpNq+in0XgMP9vo3OCOSdMKzJT
- AM9BuMy6b3KRHmUJs/jwn4B8WkjQ4RnH2LPNywRP6ZkpGl5Ws+fpBeybvAcnOz4W
- u0Ha2UXP/DNAyqzfMCTs49z/u9RTFXPEsZeIFjQYCC4CKeJYkeIu1qTbQRDLy7gq
- H9DCYOVTW6UMsjr05MMA1vUjK6NUjs2gfX+FRPrsnjQzsfHyzIbKBTR9RpjRzxLI
- EZvaP8H72AHESMzBjCjy7NwwUzN+wU00ymqxUH5GXtsQ6+DeSmdiS9jwl30vvGc=
- =PQUw
- -----END PGP SIGNATURE-----
- 
-
-Implement support for nested lists on GB-mobile. (#15566)
-
-* Add indent and outdent commands.
-
-* Add code for handling delete on nested lists.
-
-* Handle case when full removal of the content happens.
-
-* Update record creation and change propagation.
-
-* If already processed don’t go and delete anything more.
-
-* Remove unused/invalid method.
-
-* Update documentation.
-
-* No longer needed dedicate list-edit for native.
-=======
 tree a9332df5bf13e7cd4f361d0522e949465b017b7f
 parent 9f04d785bc2055897d186e9287dfc9f6458c3819
 author Tugdual de Kerviler <dekervit@gmail.com> 1558613319 +0200
@@ -51,19 +16,18 @@
 
 [RN mobile] Accessibility: Handle the iOS z-gesture to exit modals and block selection (#15153)
 
-* Close the modal on z-gesture on iOS
-
-* Disable cancel and retry dialog if image is already uploaded
-
-* Fix long press disabled by TouchableWithoutFeedback wrapper
-
-* Updated image label for double tap and hold gesture
-
-* Remove long press gesture from image, since edit image function is not reachable anymore
-
-* Solve merge conflict
-
-* Adding long press gesture to image block on selected state
-
-* Fix lint issues
->>>>>>> d8c5082d
+* Close the modal on z-gesture on iOS
+
+* Disable cancel and retry dialog if image is already uploaded
+
+* Fix long press disabled by TouchableWithoutFeedback wrapper
+
+* Updated image label for double tap and hold gesture
+
+* Remove long press gesture from image, since edit image function is not reachable anymore
+
+* Solve merge conflict
+
+* Adding long press gesture to image block on selected state
+
+* Fix lint issues