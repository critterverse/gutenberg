<?php
/**
 * Process of structures that adhere to the theme.json schema.
 *
 * @package gutenberg
 */

/**
 * Class that encapsulates the processing of
 * structures that adhere to the theme.json spec.
 */
class WP_Theme_JSON {

	/**
	 * Container of data in theme.json format.
	 *
	 * @var array
	 */
	private $theme_json = null;

	/**
	 * Holds block metadata extracted from block.json
	 * to be shared among all instances so we don't
	 * process it twice.
	 *
	 * @var array
	 */
	private static $blocks_metadata = null;

	/**
	 * How to address all the blocks
	 * in the theme.json file.
	 */
	const ALL_BLOCKS_NAME = 'defaults';

	/**
	 * The CSS selector for the * block,
	 * only using to generate presets.
	 *
	 * @var string
	 */
	const ALL_BLOCKS_SELECTOR = ':root';

	/**
	 * How to address the root block
	 * in the theme.json file.
	 *
	 * @var string
	 */
	const ROOT_BLOCK_NAME = 'root';

	/**
	 * The CSS selector for the root block.
	 *
	 * @var string
	 */
	const ROOT_BLOCK_SELECTOR = ':root';

	/**
	 * The supported properties of the root block.
	 *
	 * @var array
	 */
	const ROOT_BLOCK_SUPPORTS = array(
		'--wp--style--color--link',
		'background',
		'backgroundColor',
		'color',
		'fontFamily',
		'fontSize',
		'fontStyle',
		'fontWeight',
		'lineHeight',
		'textDecoration',
		'textTransform',
	);

	/**
	 * Data schema of each block within a theme.json.
	 *
	 * Example:
	 *
	 * {
	 *   'block-one': {
	 *     'styles': {
	 *       'color': {
	 *         'background': 'color'
	 *       }
	 *     },
	 *     'settings': {
	 *       'color': {
	 *         'custom': true
	 *       }
	 *     }
	 *   },
	 *   'block-two': {
	 *     'styles': {
	 *       'color': {
	 *         'link': 'color'
	 *       }
	 *     }
	 *   }
	 * }
	 */
	const SCHEMA = array(
		'customTemplates' => null,
		'templateParts'   => null,
		'styles'          => array(
			'border'     => array(
				'radius' => null,
				'color'  => null,
				'style'  => null,
				'width'  => null,
			),
			'color'      => array(
				'background' => null,
				'gradient'   => null,
				'link'       => null,
				'text'       => null,
			),
			'spacing'    => array(
				'padding' => array(
					'top'    => null,
					'right'  => null,
					'bottom' => null,
					'left'   => null,
				),
			),
			'typography' => array(
				'fontFamily'     => null,
				'fontSize'       => null,
				'fontStyle'      => null,
				'fontWeight'     => null,
				'lineHeight'     => null,
				'textDecoration' => null,
				'textTransform'  => null,
			),
		),
		'settings'        => array(
			'border'     => array(
				'customRadius' => null,
				'customColor'  => null,
				'customStyle'  => null,
				'customWidth'  => null,
			),
			'color'      => array(
				'custom'         => null,
				'customGradient' => null,
				'gradients'      => null,
				'link'           => null,
				'palette'        => null,
			),
			'spacing'    => array(
				'customPadding' => null,
				'units'         => null,
			),
			'typography' => array(
				'customFontSize'        => null,
				'customLineHeight'      => null,
				'dropCap'               => null,
				'fontFamilies'          => null,
				'fontSizes'             => null,
				'customFontStyle'       => null,
				'customFontWeight'      => null,
				'customTextDecorations' => null,
				'customTextTransforms'  => null,
			),
			'custom'     => null,
		),
		'skipLinks'       => array(
			'links'  => null,
			'auto'   => null,
			'css'    => null,
		),
	);

	/**
	 * Presets are a set of values that serve
	 * to bootstrap some styles: colors, font sizes, etc.
	 *
	 * They are a unkeyed array of values such as:
	 *
	 * ```php
	 * array(
	 *   array(
	 *     'slug'      => 'unique-name-within-the-set',
	 *     'name'      => 'Name for the UI',
	 *     <value_key> => 'value'
	 *   ),
	 * )
	 * ```
	 *
	 * This contains the necessary metadata to process them:
	 *
	 * - path          => where to find the preset within the settings section
	 *
	 * - value_key     => the key that represents the value
	 *
	 * - css_var_infix => infix to use in generating the CSS Custom Property. Example:
	 *                   --wp--preset--<preset_infix>--<slug>: <preset_value>
	 *
	 * - classes      => array containing a structure with the classes to
	 *                   generate for the presets. Each class should have
	 *                   the class suffix and the property name. Example:
	 *
	 *                   .has-<slug>-<class_suffix> {
	 *                       <property_name>: <preset_value>
	 *                   }
	 */
	const PRESETS_METADATA = array(
		array(
			'path'          => array( 'color', 'palette' ),
			'value_key'     => 'color',
			'css_var_infix' => 'color',
			'classes'       => array(
				array(
					'class_suffix'  => 'color',
					'property_name' => 'color',
				),
				array(
					'class_suffix'  => 'background-color',
					'property_name' => 'background-color',
				),
			),
		),
		array(
			'path'          => array( 'color', 'gradients' ),
			'value_key'     => 'gradient',
			'css_var_infix' => 'gradient',
			'classes'       => array(
				array(
					'class_suffix'  => 'gradient-background',
					'property_name' => 'background',
				),
			),
		),
		array(
			'path'          => array( 'typography', 'fontSizes' ),
			'value_key'     => 'size',
			'css_var_infix' => 'font-size',
			'classes'       => array(
				array(
					'class_suffix'  => 'font-size',
					'property_name' => 'font-size',
				),
			),
		),
		array(
			'path'          => array( 'typography', 'fontFamilies' ),
			'value_key'     => 'fontFamily',
			'css_var_infix' => 'font-family',
			'classes'       => array(),
		),
	);

	/**
	 * Metadata for style properties.
	 *
	 * Each property declares:
	 *
	 * - 'value': path to the value in theme.json and block attributes.
	 * - 'support': path to the block support in block.json.
	 */
	const PROPERTIES_METADATA = array(
		'--wp--style--color--link' => array(
			'value'   => array( 'color', 'link' ),
			'support' => array( 'color', 'link' ),
		),
		'background'               => array(
			'value'   => array( 'color', 'gradient' ),
			'support' => array( 'color', 'gradients' ),
		),
		'backgroundColor'          => array(
			'value'   => array( 'color', 'background' ),
			'support' => array( 'color' ),
		),
		'borderRadius'             => array(
			'value'   => array( 'border', 'radius' ),
			'support' => array( '__experimentalBorder', 'radius' ),
		),
		'borderColor'              => array(
			'value'   => array( 'border', 'color' ),
			'support' => array( '__experimentalBorder', 'color' ),
		),
		'borderWidth'              => array(
			'value'   => array( 'border', 'width' ),
			'support' => array( '__experimentalBorder', 'width' ),
		),
		'borderStyle'              => array(
			'value'   => array( 'border', 'style' ),
			'support' => array( '__experimentalBorder', 'style' ),
		),
		'color'                    => array(
			'value'   => array( 'color', 'text' ),
			'support' => array( 'color' ),
		),
		'fontFamily'               => array(
			'value'   => array( 'typography', 'fontFamily' ),
			'support' => array( '__experimentalFontFamily' ),
		),
		'fontSize'                 => array(
			'value'   => array( 'typography', 'fontSize' ),
			'support' => array( 'fontSize' ),
		),
		'fontStyle'                => array(
			'value'   => array( 'typography', 'fontStyle' ),
			'support' => array( '__experimentalFontStyle' ),
		),
		'fontWeight'               => array(
			'value'   => array( 'typography', 'fontWeight' ),
			'support' => array( '__experimentalFontWeight' ),
		),
		'lineHeight'               => array(
			'value'   => array( 'typography', 'lineHeight' ),
			'support' => array( 'lineHeight' ),
		),
		'padding'                  => array(
			'value'      => array( 'spacing', 'padding' ),
			'support'    => array( 'spacing', 'padding' ),
			'properties' => array( 'top', 'right', 'bottom', 'left' ),
		),
		'textDecoration'           => array(
			'value'   => array( 'typography', 'textDecoration' ),
			'support' => array( '__experimentalTextDecoration' ),
		),
		'textTransform'            => array(
			'value'   => array( 'typography', 'textTransform' ),
			'support' => array( '__experimentalTextTransform' ),
		),
	);

	/**
	 * Constructor.
	 *
	 * @param array $theme_json A structure that follows the theme.json schema.
	 */
	public function __construct( $theme_json = array() ) {
		$this->theme_json = array();

		if ( ! is_array( $theme_json ) ) {
			return;
		}

		// Remove top-level keys that aren't present in the schema.
		$this->theme_json = array_intersect_key( $theme_json, self::SCHEMA );

		$block_metadata = self::get_blocks_metadata();
		foreach ( array( 'settings', 'styles' ) as $subtree ) {
			// Remove settings & styles subtrees if they aren't arrays.
			if ( isset( $this->theme_json[ $subtree ] ) && ! is_array( $this->theme_json[ $subtree ] ) ) {
				unset( $this->theme_json[ $subtree ] );
			}

			// Remove block selectors subtrees declared within settings & styles if that aren't registered.
			if ( isset( $this->theme_json[ $subtree ] ) ) {
				$this->theme_json[ $subtree ] = array_intersect_key( $this->theme_json[ $subtree ], $block_metadata );
			}
		}

		foreach ( $block_metadata as $block_selector => $metadata ) {
			if ( isset( $this->theme_json['styles'][ $block_selector ] ) ) {
				// Remove the block selector subtree if it's not an array.
				if ( ! is_array( $this->theme_json['styles'][ $block_selector ] ) ) {
					unset( $this->theme_json['styles'][ $block_selector ] );
					continue;
				}

				// Remove the properties the block doesn't support.
				// This is a subset of the full styles schema.
				$styles_schema = self::SCHEMA['styles'];
				foreach ( self::PROPERTIES_METADATA as $prop_name => $prop_meta ) {
					if ( ! in_array( $prop_name, $metadata['supports'], true ) ) {
						unset( $styles_schema[ $prop_meta['value'][0] ][ $prop_meta['value'][1] ] );
					}
				}
				$this->theme_json['styles'][ $block_selector ] = self::remove_keys_not_in_schema(
					$this->theme_json['styles'][ $block_selector ],
					$styles_schema
				);

				// Remove the block selector subtree if it is empty after having processed it.
				if ( empty( $this->theme_json['styles'][ $block_selector ] ) ) {
					unset( $this->theme_json['styles'][ $block_selector ] );
				}
			}

			if ( isset( $this->theme_json['settings'][ $block_selector ] ) ) {
				// Remove the block selector subtree if it's not an array.
				if ( ! is_array( $this->theme_json['settings'][ $block_selector ] ) ) {
					unset( $this->theme_json['settings'][ $block_selector ] );
					continue;
				}

				// Remove the properties that aren't present in the schema.
				$this->theme_json['settings'][ $block_selector ] = self::remove_keys_not_in_schema(
					$this->theme_json['settings'][ $block_selector ],
					self::SCHEMA['settings']
				);

				// Remove the block selector subtree if it is empty after having processed it.
				if ( empty( $this->theme_json['settings'][ $block_selector ] ) ) {
					unset( $this->theme_json['settings'][ $block_selector ] );
				}
			}
		}

		// Remove the settings & styles subtrees if they're empty after having processed them.
		foreach ( array( 'settings', 'styles' ) as $subtree ) {
			if ( empty( $this->theme_json[ $subtree ] ) ) {
				unset( $this->theme_json[ $subtree ] );
			}
		}
	}

	/**
	 * Returns the kebab-cased name of a given property.
	 *
	 * @param string $property Property name to convert.
	 * @return string kebab-cased name of the property
	 */
	private static function to_kebab_case( $property ) {
		$mappings = self::get_case_mappings();
		return $mappings['to_kebab_case'][ $property ];
	}

	/**
	 * Returns the property name of a kebab-cased property.
	 *
	 * @param string $property Property name to convert in kebab-case.
	 * @return string Name of the property
	 */
	private static function to_property( $property ) {
		$mappings = self::get_case_mappings();
		return $mappings['to_property'][ $property ];
	}

	/**
	 * Returns a mapping on metadata properties to avoid having to constantly
	 * transforms properties between camel case and kebab.
	 *
	 * @return array Containing two mappings:
	 *
	 *   - "to_kebab_case" mapping properties in camel case to
	 *    properties in kebab case e.g: "paddingTop" to "padding-top".
	 *
	 *  - "to_property" mapping properties in kebab case to
	 *    the main properties in camel case e.g: "padding-top" to "padding".
	 */
	private static function get_case_mappings() {
		static $case_mappings;
		if ( null === $case_mappings ) {
			$case_mappings = array(
				'to_kebab_case' => array(),
				'to_property'   => array(),
			);
			foreach ( self::PROPERTIES_METADATA as $key => $metadata ) {
				$kebab_case = strtolower( preg_replace( '/(?<!^)[A-Z]/', '-$0', $key ) );

				$case_mappings['to_kebab_case'][ $key ]      = $kebab_case;
				$case_mappings['to_property'][ $kebab_case ] = $key;
				if ( self::has_properties( $metadata ) ) {
					foreach ( $metadata['properties'] as $property ) {
						$camel_case = $key . ucfirst( $property );
						$kebab_case = strtolower( preg_replace( '/(?<!^)[A-Z]/', '-$0', $camel_case ) );

						$case_mappings['to_kebab_case'][ $camel_case ] = $kebab_case;
						$case_mappings['to_property'][ $kebab_case ]   = $key;
					}
				}
			}
		}
		return $case_mappings;
	}

	/**
	 * Returns the metadata for each block.
	 *
	 * Example:
	 *
	 * {
	 *   'root': {
	 *     'selector': ':root'
	 *     'supports': [ 'fontSize', 'backgroundColor' ],
	 *   },
	 *   'core/heading/h1': {
	 *     'selector': 'h1'
	 *     'supports': [ 'fontSize', 'backgroundColor' ],
	 *   }
	 * }
	 *
	 * @return array Block metadata.
	 */
	private static function get_blocks_metadata() {
		if ( null !== self::$blocks_metadata ) {
			return self::$blocks_metadata;
		}

		self::$blocks_metadata = array(
			self::ROOT_BLOCK_NAME => array(
				'selector' => self::ROOT_BLOCK_SELECTOR,
				'supports' => self::ROOT_BLOCK_SUPPORTS,
			),
			// By make supports an empty array
			// this won't have any styles associated
			// but still allows adding settings
			// and generate presets.
			self::ALL_BLOCKS_NAME => array(
				'selector' => self::ALL_BLOCKS_SELECTOR,
				'supports' => array(),
			),
		);

		$registry = WP_Block_Type_Registry::get_instance();
		$blocks   = $registry->get_all_registered();
		foreach ( $blocks as $block_name => $block_type ) {
			/*
			 * Skips blocks that don't declare support,
			 * they don't generate styles.
			 */
			if (
				! property_exists( $block_type, 'supports' ) ||
				! is_array( $block_type->supports ) ||
				empty( $block_type->supports )
			) {
				continue;
			}

			/*
			 * Extract block support keys that are related to the style properties.
			 */
			$block_supports = array();
			foreach ( self::PROPERTIES_METADATA as $key => $metadata ) {
				if ( gutenberg_experimental_get( $block_type->supports, $metadata['support'] ) ) {
					$block_supports[] = $key;
				}
			}

			/*
			 * Skip blocks that don't support anything related to styles.
			 */
			if ( empty( $block_supports ) ) {
				continue;
			}

			/*
			 * Assign the selector for the block.
			 *
			 * Some blocks can declare multiple selectors:
			 *
			 * - core/heading represents the H1-H6 HTML elements
			 * - core/list represents the UL and OL HTML elements
			 * - core/group is meant to represent DIV and other HTML elements
			 *
			 * Some other blocks don't provide a selector,
			 * so we generate a class for them based on their name:
			 *
			 * - 'core/group' => '.wp-block-group'
			 * - 'my-custom-library/block-name' => '.wp-block-my-custom-library-block-name'
			 *
			 * Note that, for core blocks, we don't add the `core/` prefix to its class name.
			 * This is for historical reasons, as they come with a class without that infix.
			 *
			 */
			if (
				isset( $block_type->supports['__experimentalSelector'] ) &&
				is_string( $block_type->supports['__experimentalSelector'] )
			) {
				self::$blocks_metadata[ $block_name ] = array(
					'selector' => $block_type->supports['__experimentalSelector'],
					'supports' => $block_supports,
				);
			} elseif (
				isset( $block_type->supports['__experimentalSelector'] ) &&
				is_array( $block_type->supports['__experimentalSelector'] )
			) {
				foreach ( $block_type->supports['__experimentalSelector'] as $key => $selector_metadata ) {
					if ( ! isset( $selector_metadata['selector'] ) ) {
						continue;
					}

					self::$blocks_metadata[ $key ] = array(
						'selector' => $selector_metadata['selector'],
						'supports' => $block_supports,
					);
				}
			} else {
				self::$blocks_metadata[ $block_name ] = array(
					'selector' => '.wp-block-' . str_replace( '/', '-', str_replace( 'core/', '', $block_name ) ),
					'supports' => $block_supports,
				);
			}
		}

		return self::$blocks_metadata;
	}

	/**
	 * Given a tree, removes the keys that are not present in the schema.
	 *
	 * It is recursive and modifies the input in-place.
	 *
	 * @param array $tree Input to process.
	 * @param array $schema Schema to adhere to.
	 *
	 * @return array Returns the modified $tree.
	 */
	private static function remove_keys_not_in_schema( $tree, $schema ) {
		$tree = array_intersect_key( $tree, $schema );

		foreach ( $schema as $key => $data ) {
			if ( is_array( $schema[ $key ] ) && isset( $tree[ $key ] ) ) {
				$tree[ $key ] = self::remove_keys_not_in_schema( $tree[ $key ], $schema[ $key ] );

				if ( empty( $tree[ $key ] ) ) {
					unset( $tree[ $key ] );
				}
			}
		}

		return $tree;
	}

	/**
	 * Given a tree, it creates a flattened one
	 * by merging the keys and binding the leaf values
	 * to the new keys.
	 *
	 * It also transforms camelCase names into kebab-case
	 * and substitutes '/' by '-'.
	 *
	 * This is thought to be useful to generate
	 * CSS Custom Properties from a tree,
	 * although there's nothing in the implementation
	 * of this function that requires that format.
	 *
	 * For example, assuming the given prefix is '--wp'
	 * and the token is '--', for this input tree:
	 *
	 * {
	 *   'some/property': 'value',
	 *   'nestedProperty': {
	 *     'sub-property': 'value'
	 *   }
	 * }
	 *
	 * it'll return this output:
	 *
	 * {
	 *   '--wp--some-property': 'value',
	 *   '--wp--nested-property--sub-property': 'value'
	 * }
	 *
	 * @param array  $tree Input tree to process.
	 * @param string $prefix Prefix to prepend to each variable. '' by default.
	 * @param string $token Token to use between levels. '--' by default.
	 *
	 * @return array The flattened tree.
	 */
	private static function flatten_tree( $tree, $prefix = '', $token = '--' ) {
		$result = array();
		foreach ( $tree as $property => $value ) {
			$new_key = $prefix . str_replace(
				'/',
				'-',
				strtolower( preg_replace( '/(?<!^)[A-Z]/', '-$0', $property ) ) // CamelCase to kebab-case.
			);

			if ( is_array( $value ) ) {
				$new_prefix = $new_key . $token;
				$result     = array_merge(
					$result,
					self::flatten_tree( $value, $new_prefix, $token )
				);
			} else {
				$result[ $new_key ] = $value;
			}
		}
		return $result;
	}

	/**
	 * Returns the style property for the given path.
	 *
	 * It also converts CSS Custom Property stored as
	 * "var:preset|color|secondary" to the form
	 * "--wp--preset--color--secondary".
	 *
	 * @param array $styles Styles subtree.
	 * @param array $path Which property to process.
	 *
	 * @return string Style property value.
	 */
	private static function get_property_value( $styles, $path ) {
		$value = gutenberg_experimental_get( $styles, $path, '' );

		if ( '' === $value ) {
			return $value;
		}

		$prefix     = 'var:';
		$prefix_len = strlen( $prefix );
		$token_in   = '|';
		$token_out  = '--';
		if ( 0 === strncmp( $value, $prefix, $prefix_len ) ) {
			$unwrapped_name = str_replace(
				$token_in,
				$token_out,
				substr( $value, $prefix_len )
			);
			$value          = "var(--wp--$unwrapped_name)";
		}

		return $value;
	}

	/**
	 * Whether the medatata contains a key named properties.
	 *
	 * @param array $metadata Description of the style property.
	 *
	 * @return boolean True if properties exists, false otherwise.
	 */
	private static function has_properties( $metadata ) {
		if ( array_key_exists( 'properties', $metadata ) ) {
			return true;
		}

		return false;
	}

	/**
	 * Given a styles array, it extracts the style properties
	 * and adds them to the $declarations array following the format:
	 *
	 * ```php
	 * array(
	 *   'name'  => 'property_name',
	 *   'value' => 'property_value,
	 * )
	 * ```
	 *
	 * Note that this modifies the $declarations in place.
	 *
	 * @param array $declarations Holds the existing declarations.
	 * @param array $styles       Styles to process.
	 * @param array $supports     Supports information for this block.
	 */
	private static function compute_style_properties( &$declarations, $styles, $supports ) {
		if ( empty( $styles ) ) {
			return;
		}

		$properties = array();
		foreach ( self::PROPERTIES_METADATA as $name => $metadata ) {
			if ( ! in_array( $name, $supports, true ) ) {
				continue;
			}

			// Some properties can be shorthand properties, meaning that
			// they contain multiple values instead of a single one.
			// An example of this is the padding property, see self::SCHEMA.
			if ( self::has_properties( $metadata ) ) {
				foreach ( $metadata['properties'] as $property ) {
					$properties[] = array(
						'name'  => $name . ucfirst( $property ),
						'value' => array_merge( $metadata['value'], array( $property ) ),
					);
				}
			} else {
				$properties[] = array(
					'name'  => $name,
					'value' => $metadata['value'],
				);
			}
		}

		foreach ( $properties as $prop ) {
			$value = self::get_property_value( $styles, $prop['value'] );
			if ( ! empty( $value ) ) {
				$kebab_cased_name = self::to_kebab_case( $prop['name'] );
				$declarations[]   = array(
					'name'  => $kebab_cased_name,
					'value' => $value,
				);
			}
		}
	}

	/**
	 * Given a settings array, it extracts its presets
	 * and adds them to the given input $stylesheet.
	 *
	 * Note this function modifies $stylesheet in place.
	 *
	 * @param string $stylesheet Input stylesheet to add the presets to.
	 * @param array  $settings Settings to process.
	 * @param string $selector Selector wrapping the classes.
	 */
	private static function compute_preset_classes( &$stylesheet, $settings, $selector ) {
		if ( self::ROOT_BLOCK_SELECTOR === $selector ) {
			// Classes at the global level do not need any CSS prefixed,
			// and we don't want to increase its specificity.
			$selector = '';
		}

		foreach ( self::PRESETS_METADATA as $preset ) {
			$values = gutenberg_experimental_get( $settings, $preset['path'], array() );
			foreach ( $values as $value ) {
				foreach ( $preset['classes'] as $class ) {
					$stylesheet .= self::to_ruleset(
						$selector . '.has-' . $value['slug'] . '-' . $class['class_suffix'],
						array(
							array(
								'name'  => $class['property_name'],
								'value' => $value[ $preset['value_key'] ],
							),
						)
					);
				}
			}
		}
	}

	/**
	 * Given the block settings, it extracts the CSS Custom Properties
	 * for the presets and adds them to the $declarations array
	 * following the format:
	 *
	 * ```php
	 * array(
	 *   'name'  => 'property_name',
	 *   'value' => 'property_value,
	 * )
	 * ```
	 *
	 * Note that this modifies the $declarations in place.
	 *
	 * @param array $declarations Holds the existing declarations.
	 * @param array $settings Settings to process.
	 */
	private static function compute_preset_vars( &$declarations, $settings ) {
		foreach ( self::PRESETS_METADATA as $preset ) {
			$values = gutenberg_experimental_get( $settings, $preset['path'], array() );
			foreach ( $values as $value ) {
				$declarations[] = array(
					'name'  => '--wp--preset--' . $preset['css_var_infix'] . '--' . $value['slug'],
					'value' => $value[ $preset['value_key'] ],
				);
			}
		}
	}

	/**
	 * Given an array of settings, it extracts the CSS Custom Properties
	 * for the custom values and adds them to the $declarations
	 * array following the format:
	 *
	 * ```php
	 * array(
	 *   'name'  => 'property_name',
	 *   'value' => 'property_value,
	 * )
	 * ```
	 *
	 * Note that this modifies the $declarations in place.
	 *
	 * @param array $declarations Holds the existing declarations.
	 * @param array $settings Settings to process.
	 */
	private static function compute_theme_vars( &$declarations, $settings ) {
		$custom_values = gutenberg_experimental_get( $settings, array( 'custom' ) );
		$css_vars      = self::flatten_tree( $custom_values );
		foreach ( $css_vars as $key => $value ) {
			$declarations[] = array(
				'name'  => '--wp--custom--' . $key,
				'value' => $value,
			);
		}
	}

	/**
	 * Given a selector and a declaration list,
	 * creates the corresponding ruleset.
	 *
	 * To help debugging, will add some space
	 * if SCRIPT_DEBUG is defined and true.
	 *
	 * @param string $selector CSS selector.
	 * @param array  $declarations List of declarations.
	 *
	 * @return string CSS ruleset.
	 */
	private static function to_ruleset( $selector, $declarations ) {
		if ( empty( $declarations ) ) {
			return '';
		}
		$ruleset = '';

		if ( defined( 'SCRIPT_DEBUG' ) && SCRIPT_DEBUG ) {
			$declaration_block = array_reduce(
				$declarations,
				function ( $carry, $element ) {
					return $carry .= "\t" . $element['name'] . ': ' . $element['value'] . ";\n"; },
				''
			);
			$ruleset          .= $selector . " {\n" . $declaration_block . "}\n";
		} else {
			$declaration_block = array_reduce(
				$declarations,
				function ( $carry, $element ) {
					return $carry .= $element['name'] . ': ' . $element['value'] . ';'; },
				''
			);
			$ruleset          .= $selector . '{' . $declaration_block . '}';
		}

		return $ruleset;
	}

	/**
	 * Converts each styles section into a list of rulesets
	 * to be appended to the stylesheet.
	 * These rulesets contain all the css variables (custom variables and preset variables).
	 *
	 * See glossary at https://developer.mozilla.org/en-US/docs/Web/CSS/Syntax
	 *
	 * For each section this creates a new ruleset such as:
	 *
	 *   block-selector {
	 *     --wp--preset--category--slug: value;
	 *     --wp--custom--variable: value;
	 *   }
	 *
	 * @return string The new stylesheet.
	 */
	private function get_css_variables() {
		$stylesheet = '';
		if ( ! isset( $this->theme_json['settings'] ) ) {
			return $stylesheet;
		}

		$metadata = self::get_blocks_metadata();
		foreach ( $this->theme_json['settings'] as $block_selector => $settings ) {
			if ( empty( $metadata[ $block_selector ]['selector'] ) ) {
				continue;
			}
			$selector = $metadata[ $block_selector ]['selector'];

			$declarations = array();
			self::compute_preset_vars( $declarations, $settings );
			self::compute_theme_vars( $declarations, $settings );

			// Attach the ruleset for style and custom properties.
			$stylesheet .= self::to_ruleset( $selector, $declarations );
		}
		return $stylesheet;
	}

	/**
	 * Converts each style section into a list of rulesets
	 * containing the block styles to be appended to the stylesheet.
	 *
	 * See glossary at https://developer.mozilla.org/en-US/docs/Web/CSS/Syntax
	 *
	 * For each section this creates a new ruleset such as:
	 *
	 *   block-selector {
	 *     style-property-one: value;
	 *   }
	 *
	 * Additionally, it'll also create new rulesets
	 * as classes for each preset value such as:
	 *
	 *   .has-value-color {
	 *     color: value;
	 *   }
	 *
	 *   .has-value-background-color {
	 *     background-color: value;
	 *   }
	 *
	 *   .has-value-font-size {
	 *     font-size: value;
	 *   }
	 *
	 *   .has-value-gradient-background {
	 *     background: value;
	 *   }
	 *
	 *   p.has-value-gradient-background {
	 *     background: value;
	 *   }
	 *
	 * @return string The new stylesheet.
	 */
	private function get_block_styles() {
		$stylesheet = '';
		if ( ! isset( $this->theme_json['styles'] ) && ! isset( $this->theme_json['settings'] ) ) {
			return $stylesheet;
		}

		$metadata = self::get_blocks_metadata();
		foreach ( $metadata as $block_selector => $metadata ) {
			if ( empty( $metadata['selector'] ) ) {
				continue;
			}

			$selector = $metadata['selector'];
			$supports = $metadata['supports'];

			$declarations = array();
			if ( isset( $this->theme_json['styles'][ $block_selector ] ) ) {
				self::compute_style_properties(
					$declarations,
					$this->theme_json['styles'][ $block_selector ],
					$supports
				);
			}

			$stylesheet .= self::to_ruleset( $selector, $declarations );

			// Attach the rulesets for the classes.
			if ( isset( $this->theme_json['settings'][ $block_selector ] ) ) {
				self::compute_preset_classes(
					$stylesheet,
					$this->theme_json['settings'][ $block_selector ],
					$selector
				);
			}
		}

		return $stylesheet;
	}

	/**
	 * Returns the existing settings for each block.
	 *
	 * Example:
	 *
	 * {
	 *   'root': {
	 *     'color': {
	 *       'custom': true
	 *     }
	 *   },
	 *   'core/paragraph': {
	 *     'spacing': {
	 *       'customPadding': true
	 *     }
	 *   }
	 * }
	 *
	 * @return array Settings per block.
	 */
	public function get_settings() {
		if ( ! isset( $this->theme_json['settings'] ) ) {
			return array();
		} else {
			return $this->theme_json['settings'];
		}
	}

	/**
	 * Returns the page templates of the current theme.
	 *
	 * @return array
	 */
	public function get_custom_templates() {
		if ( ! isset( $this->theme_json['customTemplates'] ) ) {
			return array();
		} else {
			return $this->theme_json['customTemplates'];
		}
	}

	/**
<<<<<<< HEAD
	 * Return an array of skip-links.
	 *
	 * @return array
	 */
	public function get_skip_links() {

		$fallback_elements = array(
			'#skip-link-target',
			'main',
			'.wp-block-post-title',
			'.wp-block-query-loop',
			'.wp-block-post-content',
			'.entry-content',
			'h1',
			'h2',
		);

		// If we don't have "skipLinks" defined return the defaults.
		if ( ! isset( $this->theme_json['skipLinks'] ) ) {
			return array(
				array(
					'target'       => $fallback_elements,
					'label'        => __( 'Skip to content', 'gutenberg' ),
					'useFallbacks' => false,
				),
			);
		}

		if ( isset( $this->theme_json['skipLinks']['auto'] ) && false === $this->theme_json['skipLinks']['auto'] ) {
			return;
		}

		$links = array();
		foreach ( $this->theme_json['skipLinks']['links'] as $link ) {
			$selectors = isset( $link['target'] ) ? (array) $link['target'] : array();
			if ( ! isset( $link['useFallbacks'] ) || $link['useFallbacks'] ) {
				$selectors = array_unique( array_merge( $selectors, $fallback_elements ) );
			}
			$links[] = array(
				'target' => array_values( $selectors ), // Use array_values to ensure there are no skipped keys in the array.
				'label'  => isset( $link['label'] ) ? $link['label'] : __( 'Skip to content', 'gutenberg' ),
			);
		}
		return $links;
	}

	/**
	 * Whether the skip-link styles should be automatically added or not.
	 *
	 * @return string
	 */
	public function should_add_skip_link_styles() {
		return ! empty( $this->theme_json['skipLinks']['css'] );
	}


	/**
=======
	 * Returns the template part data of current theme.
	 *
	 * @return array
	 */
	public function get_template_parts() {
		if ( ! isset( $this->theme_json['templateParts'] ) ) {
			return array();
		}
		return $this->theme_json['templateParts'];
	}

	/**
>>>>>>> 4bcb71f7
	 * Returns the stylesheet that results of processing
	 * the theme.json structure this object represents.
	 *
	 * @param string $type Type of stylesheet we want accepts 'all', 'block_styles', and 'css_variables'.
	 * @return string Stylesheet.
	 */
	public function get_stylesheet( $type = 'all' ) {
		switch ( $type ) {
			case 'block_styles':
				return $this->get_block_styles();
			case 'css_variables':
				return $this->get_css_variables();
			default:
				return $this->get_css_variables() . $this->get_block_styles();
		}
	}

	/**
	 * Merge new incoming data.
	 *
	 * @param WP_Theme_JSON $incoming Data to merge.
	 */
	public function merge( $incoming ) {
		$incoming_data    = $incoming->get_raw_data();
		$this->theme_json = array_replace_recursive( $this->theme_json, $incoming_data );

		// The array_replace_recursive algorithm merges at the leaf level.
		// This means that when a leaf value is an array,
		// the incoming array won't replace the existing,
		// but the numeric indexes are used for replacement.
		//
		// These are the cases that have array values at the leaf levels.
		$block_metadata = self::get_blocks_metadata();
		foreach ( $block_metadata as $block_selector => $meta ) {
			// Color presets: palette & gradients.
			if ( isset( $incoming_data['settings'][ $block_selector ]['color']['palette'] ) ) {
				$this->theme_json['settings'][ $block_selector ]['color']['palette'] = $incoming_data['settings'][ $block_selector ]['color']['palette'];
			}
			if ( isset( $incoming_data['settings'][ $block_selector ]['color']['gradients'] ) ) {
				$this->theme_json['settings'][ $block_selector ]['color']['gradients'] = $incoming_data['settings'][ $block_selector ]['color']['gradients'];
			}
			// Spacing: units.
			if ( isset( $incoming_data['settings'][ $block_selector ]['spacing']['units'] ) ) {
				$this->theme_json['settings'][ $block_selector ]['spacing']['units'] = $incoming_data['settings'][ $block_selector ]['spacing']['units'];
			}
			// Typography presets: fontSizes & fontFamilies.
			if ( isset( $incoming_data['settings'][ $block_selector ]['typography']['fontSizes'] ) ) {
				$this->theme_json['settings'][ $block_selector ]['typography']['fontSizes'] = $incoming_data['settings'][ $block_selector ]['typography']['fontSizes'];
			}
			if ( isset( $incoming_data['settings'][ $block_selector ]['typography']['fontFamilies'] ) ) {
				$this->theme_json['settings'][ $block_selector ]['typography']['fontFamilies'] = $incoming_data['settings'][ $block_selector ]['typography']['fontFamilies'];
			}
			// Custom section.
			if ( isset( $incoming_data['settings'][ $block_selector ]['custom'] ) ) {
				$this->theme_json['settings'][ $block_selector ]['custom'] = $incoming_data['settings'][ $block_selector ]['custom'];
			}
		}
	}

	/**
	 * Removes insecure data from theme.json.
	 */
	public function remove_insecure_properties() {
		$blocks_metadata = self::get_blocks_metadata();
		foreach ( $blocks_metadata as $block_selector => $metadata ) {
			$escaped_settings = array();
			$escaped_styles   = array();

			// Style escaping.
			if ( isset( $this->theme_json['styles'][ $block_selector ] ) ) {
				$declarations = array();
				self::compute_style_properties( $declarations, $this->theme_json['styles'][ $block_selector ], $metadata['supports'] );
				foreach ( $declarations as $declaration ) {
					$style_to_validate = $declaration['name'] . ': ' . $declaration['value'];
					if ( esc_html( safecss_filter_attr( $style_to_validate ) ) === $style_to_validate ) {
						$property = self::to_property( $declaration['name'] );
						$path     = self::PROPERTIES_METADATA[ $property ]['value'];
						if ( self::has_properties( self::PROPERTIES_METADATA[ $property ] ) ) {
							$declaration_divided = explode( '-', $declaration['name'] );
							$path[]              = $declaration_divided[1];
						}
						gutenberg_experimental_set(
							$escaped_styles,
							$path,
							gutenberg_experimental_get( $this->theme_json['styles'][ $block_selector ], $path )
						);
					}
				}
			}

			// Settings escaping.
			// For now the ony allowed settings are presets.
			if ( isset( $this->theme_json['settings'][ $block_selector ] ) ) {
				foreach ( self::PRESETS_METADATA as $preset_metadata ) {
					$current_preset = gutenberg_experimental_get(
						$this->theme_json['settings'][ $block_selector ],
						$preset_metadata['path'],
						null
					);
					if ( null !== $current_preset ) {
						$escaped_preset = array();
						foreach ( $current_preset as $single_preset ) {
							if (
								esc_attr( esc_html( $single_preset['name'] ) ) === $single_preset['name'] &&
								sanitize_html_class( $single_preset['slug'] ) === $single_preset['slug']
							) {
								$value                  = $single_preset[ $preset_metadata['value_key'] ];
								$single_preset_is_valid = null;
								if ( isset( $preset_metadata['classes'] ) && count( $preset_metadata['classes'] ) > 0 ) {
									$single_preset_is_valid = true;
									foreach ( $preset_metadata['classes'] as $class_meta_data ) {
										$property          = $class_meta_data['property_name'];
										$style_to_validate = $property . ': ' . $value;
										if ( esc_html( safecss_filter_attr( $style_to_validate ) ) !== $style_to_validate ) {
											$single_preset_is_valid = false;
											break;
										}
									}
								} else {
									$property               = $preset_metadata['css_var_infix'];
									$style_to_validate      = $property . ': ' . $value;
									$single_preset_is_valid = esc_html( safecss_filter_attr( $style_to_validate ) ) === $style_to_validate;
								}
								if ( $single_preset_is_valid ) {
									$escaped_preset[] = $single_preset;
								}
							}
						}
						if ( ! empty( $escaped_preset ) ) {
							gutenberg_experimental_set( $escaped_settings, $preset_metadata['path'], $escaped_preset );
						}
					}
				}
			}

			if ( empty( $escaped_settings ) ) {
				unset( $this->theme_json['settings'][ $block_selector ] );
			} else {
				$this->theme_json['settings'][ $block_selector ] = $escaped_settings;
			}

			if ( empty( $escaped_styles ) ) {
				unset( $this->theme_json['styles'][ $block_selector ] );
			} else {
				$this->theme_json['styles'][ $block_selector ] = $escaped_styles;
			}
		}
	}

	/**
	 * Retuns the raw data.
	 *
	 * @return array Raw data.
	 */
	public function get_raw_data() {
		return $this->theme_json;
	}

}<|MERGE_RESOLUTION|>--- conflicted
+++ resolved
@@ -1074,7 +1074,18 @@
 	}
 
 	/**
-<<<<<<< HEAD
+	 * Returns the template part data of current theme.
+	 *
+	 * @return array
+	 */
+	public function get_template_parts() {
+		if ( ! isset( $this->theme_json['templateParts'] ) ) {
+			return array();
+		}
+		return $this->theme_json['templateParts'];
+	}
+
+	/**
 	 * Return an array of skip-links.
 	 *
 	 * @return array
@@ -1132,20 +1143,6 @@
 
 
 	/**
-=======
-	 * Returns the template part data of current theme.
-	 *
-	 * @return array
-	 */
-	public function get_template_parts() {
-		if ( ! isset( $this->theme_json['templateParts'] ) ) {
-			return array();
-		}
-		return $this->theme_json['templateParts'];
-	}
-
-	/**
->>>>>>> 4bcb71f7
 	 * Returns the stylesheet that results of processing
 	 * the theme.json structure this object represents.
 	 *
