--- conflicted
+++ resolved
@@ -1,10 +1,6 @@
 {
 	"name": "@wordpress/edit-post",
-<<<<<<< HEAD
-	"version": "3.12.0",
-=======
 	"version": "3.13.2",
->>>>>>> 251bab45
 	"description": "Edit Post module for WordPress.",
 	"author": "The WordPress Contributors",
 	"license": "GPL-2.0-or-later",
