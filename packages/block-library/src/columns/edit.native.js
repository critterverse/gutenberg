--- conflicted
+++ resolved
@@ -11,11 +11,7 @@
 import {
 	PanelBody,
 	RangeControl,
-<<<<<<< HEAD
-	UnsupportedFooterControl,
-=======
 	FooterMessageControl,
->>>>>>> 39d50867
 } from '@wordpress/components';
 import {
 	InspectorControls,
@@ -195,14 +191,6 @@
 					} ) }
 				</PanelBody>
 				<PanelBody>
-					<UnsupportedFooterControl
-						label={ __(
-							'Note: Column layout may vary between themes and screen sizes'
-						) }
-						textAlign="center"
-					/>
-				</PanelBody>
-				<PanelBody>
 					<FooterMessageControl
 						label={ __(
 							'Note: Column layout may vary between themes and screen sizes'
@@ -352,11 +340,7 @@
 
 const ColumnsEdit = ( props ) => {
 	const { clientId, isSelected } = props;
-<<<<<<< HEAD
 	const { columnCount, isDefaultColumns, innerColumns } = useSelect(
-=======
-	const { columnCount, isDefaultColumns } = useSelect(
->>>>>>> 39d50867
 		( select ) => {
 			const { getBlockCount, getBlock } = select( 'core/block-editor' );
 			const block = getBlock( clientId );
@@ -369,10 +353,7 @@
 			return {
 				columnCount: getBlockCount( clientId ),
 				isDefaultColumns: ! compact( isContentEmpty ).length,
-<<<<<<< HEAD
 				innerColumns: innerBlocks,
-=======
->>>>>>> 39d50867
 			};
 		},
 		[ clientId ]
@@ -390,10 +371,7 @@
 		<>
 			<ColumnsEditContainerWrapper
 				columnCount={ columnCount }
-<<<<<<< HEAD
 				innerColumns={ innerColumns }
-=======
->>>>>>> 39d50867
 				{ ...props }
 			/>
 			<BlockVariationPicker
