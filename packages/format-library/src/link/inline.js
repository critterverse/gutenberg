--- conflicted
+++ resolved
@@ -6,26 +6,11 @@
 /**
  * WordPress dependencies
  */
-<<<<<<< HEAD
-import { useMemo } from '@wordpress/element';
-import { __ } from '@wordpress/i18n';
-import { withSpokenMessages, Popover } from '@wordpress/components';
-import { prependHTTP } from '@wordpress/url';
-import {
-	create,
-	insert,
-	isCollapsed,
-	applyFormat,
-	getTextContent,
-	slice,
-} from '@wordpress/rich-text';
-=======
 import { useMemo, useState } from '@wordpress/element';
 import { __ } from '@wordpress/i18n';
 import { withSpokenMessages, Popover } from '@wordpress/components';
 import { prependHTTP } from '@wordpress/url';
 import { create, insert, isCollapsed, applyFormat } from '@wordpress/rich-text';
->>>>>>> 251bab45
 import { __experimentalLinkControl as LinkControl } from '@wordpress/block-editor';
 
 /**
@@ -39,10 +24,6 @@
 	addingLink,
 	value,
 	onChange,
-<<<<<<< HEAD
-	onFocus,
-=======
->>>>>>> 251bab45
 	speak,
 	stopAddingLink,
 } ) {
@@ -61,8 +42,6 @@
 	 * @type {string}
 	 */
 	const mountingKey = useMemo( uniqueId, [ addingLink ] );
-<<<<<<< HEAD
-=======
 
 	/**
 	 * Pending settings to be applied to the next link. When inserting a new
@@ -73,7 +52,6 @@
 	 * @type {[Object|undefined,Function]}
 	 */
 	const [ nextLinkValue, setNextLinkValue ] = useState();
->>>>>>> 251bab45
 
 	const anchorRef = useMemo( () => {
 		const selection = window.getSelection();
@@ -99,21 +77,6 @@
 
 		return element.closest( 'a' );
 	}, [ addingLink, value.start, value.end ] );
-<<<<<<< HEAD
-
-	const linkValue = {
-		url: activeAttributes.url,
-		opensInNewTab: activeAttributes.target === '_blank',
-	};
-
-	function onChangeLink( nextValue ) {
-		const newUrl = prependHTTP( nextValue.url );
-		const selectedText = getTextContent( slice( value ) );
-		const format = createLinkFormat( {
-			url: newUrl,
-			opensInNewWindow: nextValue.opensInNewTab,
-			text: selectedText,
-=======
 
 	const linkValue = {
 		url: activeAttributes.url,
@@ -153,7 +116,6 @@
 		const format = createLinkFormat( {
 			url: newUrl,
 			opensInNewWindow: nextValue.opensInNewTab,
->>>>>>> 251bab45
 		} );
 
 		if ( isCollapsed( value ) && ! isActive ) {
@@ -168,16 +130,11 @@
 			onChange( applyFormat( value, format ) );
 		}
 
-<<<<<<< HEAD
-		onFocus();
-		stopAddingLink();
-=======
 		// Focus should only be shifted back to the formatted segment when the
 		// URL is submitted.
 		if ( ! didToggleSetting ) {
 			stopAddingLink();
 		}
->>>>>>> 251bab45
 
 		if ( ! isValidHref( newUrl ) ) {
 			speak(
@@ -201,15 +158,11 @@
 			onClose={ stopAddingLink }
 			position="bottom center"
 		>
-<<<<<<< HEAD
-			<LinkControl value={ linkValue } onChange={ onChangeLink } />
-=======
 			<LinkControl
 				value={ linkValue }
 				onChange={ onChangeLink }
 				forceIsEditingLink={ addingLink }
 			/>
->>>>>>> 251bab45
 		</Popover>
 	);
 }
