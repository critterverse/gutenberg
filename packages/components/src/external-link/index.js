/**
 * External dependencies
 */
import classnames from 'classnames';
import { compact, uniq } from 'lodash';

/**
 * WordPress dependencies
 */
import { __ } from '@wordpress/i18n';
import { forwardRef } from '@wordpress/element';
import { external, Icon } from '@wordpress/icons';

/**
 * Internal dependencies
 */
import VisuallyHidden from '../visually-hidden';

export function ExternalLink(
	{ href, children, className, rel = '', ...additionalProps },
	ref
) {
	rel = uniq(
		compact( [ ...rel.split( ' ' ), 'external', 'noreferrer', 'noopener' ] )
	).join( ' ' );
	const classes = classnames( 'components-external-link', className );
	return (
		<a
			{ ...additionalProps }
			className={ classes }
			href={ href }
			// eslint-disable-next-line react/jsx-no-target-blank
			target="_blank"
			rel={ rel }
			ref={ ref }
		>
			{ children }
			<VisuallyHidden as="span">
				{ /* translators: accessibility text */
				__( '(opens in a new tab)' ) }
			</VisuallyHidden>
<<<<<<< HEAD
			<Dashicon
				icon="external"
=======
			<Icon
				icon={ external }
>>>>>>> 251bab45
				className="components-external-link__icon"
			/>
		</a>
	);
}

export default forwardRef( ExternalLink );<|MERGE_RESOLUTION|>--- conflicted
+++ resolved
@@ -39,13 +39,8 @@
 				{ /* translators: accessibility text */
 				__( '(opens in a new tab)' ) }
 			</VisuallyHidden>
-<<<<<<< HEAD
-			<Dashicon
-				icon="external"
-=======
 			<Icon
 				icon={ external }
->>>>>>> 251bab45
 				className="components-external-link__icon"
 			/>
 		</a>
