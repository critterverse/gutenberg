--- conflicted
+++ resolved
@@ -311,33 +311,16 @@
 			},
 		} );
 
-		const getHeader = () => (
-			<View>
-				<View style={ styles.bottomSheetHeader }>
-					<View style={ { flex: 1 } }>{ leftButton }</View>
-					<Text
-						style={ bottomSheetHeaderTitleStyle }
-						maxFontSizeMultiplier={ 3 }
-					>
-						{ title }
-					</Text>
-					<View style={ { flex: 1 } }>{ rightButton }</View>
-				</View>
-				{ withHeaderSeparator && <View style={ styles.separator } /> }
-			</View>
-		);
-
 		const backgroundStyle = getStylesFromColorScheme(
 			styles.background,
 			styles.backgroundDark
 		);
 
-<<<<<<< HEAD
 		const bottomSheetHeaderTitleStyle = getStylesFromColorScheme(
 			styles.bottomSheetHeaderTitle,
 			styles.bottomSheetHeaderTitleDark
 		);
-=======
+
 		const listProps = {
 			disableScrollViewPanResponder: true,
 			bounces,
@@ -358,7 +341,22 @@
 		};
 
 		const WrapperView = isChildrenScrollable ? View : ScrollView;
->>>>>>> 71bf1b51
+
+		const getHeader = () => (
+			<View>
+				<View style={ styles.bottomSheetHeader }>
+					<View style={ { flex: 1 } }>{ leftButton }</View>
+					<Text
+						style={ bottomSheetHeaderTitleStyle }
+						maxFontSizeMultiplier={ 3 }
+					>
+						{ title }
+					</Text>
+					<View style={ { flex: 1 } }>{ rightButton }</View>
+				</View>
+				{ withHeaderSeparator && <View style={ styles.separator } /> }
+			</View>
+		);
 
 		return (
 			<Modal
