--- conflicted
+++ resolved
@@ -252,10 +252,7 @@
 	__unstableAllowVerticalSubpixelPosition,
 	__unstableAllowHorizontalSubpixelPosition,
 	__unstableFixedPosition = true,
-<<<<<<< HEAD
-=======
 	__unstableBoundaryParent,
->>>>>>> 251bab45
 	/* eslint-enable no-unused-vars */
 	...contentProps
 } ) => {
@@ -328,8 +325,6 @@
 				setStyle( containerRef.current, 'position' );
 			}
 
-<<<<<<< HEAD
-=======
 			let boundaryElement;
 			if ( __unstableBoundaryParent ) {
 				boundaryElement = containerRef.current.closest(
@@ -337,7 +332,6 @@
 				).parentNode;
 			}
 
->>>>>>> 251bab45
 			const {
 				popoverTop,
 				popoverLeft,
@@ -351,12 +345,8 @@
 				position,
 				__unstableSticky,
 				containerRef.current,
-<<<<<<< HEAD
-				relativeOffsetTop
-=======
 				relativeOffsetTop,
 				boundaryElement
->>>>>>> 251bab45
 			);
 
 			if (
@@ -623,45 +613,21 @@
 		content = <FocusManaged>{ content }</FocusManaged>;
 	}
 
-<<<<<<< HEAD
-	return (
-		<Consumer>
-			{ ( { getSlot } ) => {
-				// In case there is no slot context in which to render,
-				// default to an in-place rendering.
-				if ( getSlot && getSlot( __unstableSlotName ) ) {
-					content = (
-						<Fill name={ __unstableSlotName }>{ content }</Fill>
-					);
-				}
-=======
 	if ( slot.ref ) {
 		content = <Fill name={ __unstableSlotName }>{ content }</Fill>;
 	}
->>>>>>> 251bab45
 
 	if ( anchorRef || anchorRect ) {
 		return content;
 	}
 
-<<<<<<< HEAD
-				return <span ref={ anchorRefFallback }>{ content }</span>;
-			} }
-		</Consumer>
-	);
-=======
 	return <span ref={ anchorRefFallback }>{ content }</span>;
->>>>>>> 251bab45
 };
 
 const PopoverContainer = Popover;
 
 PopoverContainer.Slot = ( { name = SLOT_NAME } ) => (
-<<<<<<< HEAD
-	<Slot bubblesVirtually name={ name } />
-=======
 	<Slot bubblesVirtually name={ name } className="popover-slot" />
->>>>>>> 251bab45
 );
 
 export default PopoverContainer;