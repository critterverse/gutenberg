// Output overrides for each scheme
@include admin-scheme-color-overrides( 'blue', $scheme-blue__spot-color );
@include admin-scheme-color-overrides( 'coffee', $scheme-coffee__spot-color );
@include admin-scheme-color-overrides( 'ectoplasm', $scheme-ectoplasm__spot-color );
@include admin-scheme-color-overrides( 'midnight', $scheme-midnight__spot-color );
@include admin-scheme-color-overrides( 'ocean', $scheme-ocean__spot-color );
@include admin-scheme-color-overrides( 'sunrise', $scheme-sunrise__spot-color );

@keyframes animate_fade {
	from {
		opacity: 0;
		transform: translateY( 4px );
	}
	to {
		opacity: 1;
		transform: translateY( 0px );
	}
}

@keyframes move_background {
	from {
		background-position: 0 0;
	}
	to {
		background-position: 28px 0;
	}
}

@keyframes loading_fade {
	0% {
		opacity: .5;
	}
	50% {
		opacity: 1;
	}
	100% {
		opacity: .5;
	}
}

@keyframes slide_in_right {
	100% {
		transform: translateX( 0% );
	}
}

body.gutenberg-editor-page {
	background: $white;

	#wpcontent {
		padding-left: 0;
	}

	#wpbody-content {
		padding-bottom: 0;
	}

	/* We hide legacy notices in Gutenberg, because they were not designed in a way that scaled well.
	   Plugins can use Gutenberg notices if they need to pass on information to the user when they are editing. */
	#wpbody-content > div:not( .gutenberg ):not( #screen-meta ) {
		display: none;
	}

	#wpfooter {
		display: none;
	}

	.a11y-speak-region {
		left: -1px;
		top: -1px;
	}

	svg {
		fill: currentColor;
		outline: none;
	}

	ul#adminmenu a.wp-has-current-submenu:after,
	ul#adminmenu>li.current>a.current:after {
		border-right-color: $white;
	}
}

.gutenberg {
<<<<<<< HEAD
	ul:not(.wp-block-gallery) {
		list-style-type: disc;
	}

	ol:not(.wp-block-gallery) {
		list-style-type: decimal;
	}

	ul,
	ol {
		margin: 0;
		padding: 0;
=======
	* {
		box-sizing: border-box;
>>>>>>> 5706d513
	}

	select {
		font-size: $default-font-size;
		color: $dark-gray-500;
	}
}

.gutenberg__editor {
	// on mobile the main content area has to scroll
	// otherwise you can invoke the overscroll bounce on the non-scrolling container, causing (ノಠ益ಠ)ノ彡┻━┻
	@include break-small {
		position: absolute;
		top: 0;
		right: 0;
		bottom: 0;
		left: 0;
		min-height: calc( 100vh - #{ $admin-bar-height-big } );
	}

	// The WP header height changes at this breakpoint
	@include break-medium {
		min-height: calc( 100vh - #{ $admin-bar-height } );
	}

	img {
		max-width: 100%;
		height: auto;
	}

	iframe {
		width: 100%;
	}

	.components-navigate-regions {
		height: 100%;
	}
}

.editor-post-title,
.editor-block-list__block {
	input,
	textarea {
		&::-webkit-input-placeholder {
			color: $dark-gray-300;
		}
		&::-moz-placeholder {
			color: $dark-gray-300;
		}
		&:-ms-input-placeholder {
			color: $dark-gray-300;
		}
		&:-moz-placeholder {
			color: $dark-gray-300;
		}
	}
}

.editor-block-list__block {
	input,
	textarea {
		border-radius: 4px;
		border-color: $light-gray-500;
		font-family: $default-font;
		font-size: $default-font-size;
		padding: 6px 10px;
	}
}<|MERGE_RESOLUTION|>--- conflicted
+++ resolved
@@ -82,25 +82,6 @@
 }
 
 .gutenberg {
-<<<<<<< HEAD
-	ul:not(.wp-block-gallery) {
-		list-style-type: disc;
-	}
-
-	ol:not(.wp-block-gallery) {
-		list-style-type: decimal;
-	}
-
-	ul,
-	ol {
-		margin: 0;
-		padding: 0;
-=======
-	* {
-		box-sizing: border-box;
->>>>>>> 5706d513
-	}
-
 	select {
 		font-size: $default-font-size;
 		color: $dark-gray-500;
