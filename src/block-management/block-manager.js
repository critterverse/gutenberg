--- conflicted
+++ resolved
@@ -29,19 +29,11 @@
 import type { BlockType } from '../store/types';
 import styles from './block-manager.scss';
 import blockHolderStyles from './block-holder.scss';
-<<<<<<< HEAD
-import toolbarStyles from './block-toolbar.scss';
-=======
-import inlineToolbarStyles from './inline-toolbar/style.scss';
->>>>>>> 84c037bd
 import HTMLTextInput from '../components/html-text-input';
 import SafeArea from 'react-native-safe-area';
 
-<<<<<<< HEAD
 const blockMobileToolbarHeight = 44;
-=======
 const toolbarHeight = 44;
->>>>>>> 84c037bd
 
 type PropsType = {
 	rootClientId: ?string,
@@ -264,13 +256,8 @@
 					{ ...( Platform.OS === 'android' ? { removeClippedSubviews: false } : {} ) } // Disable clipping on Android to fix focus losing. See https://github.com/wordpress-mobile/gutenberg-mobile/pull/741#issuecomment-472746541
 					accessibilityLabel="block-list"
 					innerRef={ this.scrollViewInnerRef }
-<<<<<<< HEAD
-					blockToolbarHeight={ toolbarStyles.container.height }
+					blockToolbarHeight={ toolbarHeight }
 					innerToolbarHeight={ blockMobileToolbarHeight }
-=======
-					blockToolbarHeight={ toolbarHeight }
-					innerToolbarHeight={ inlineToolbarStyles.toolbar.height }
->>>>>>> 84c037bd
 					safeAreaBottomInset={ this.state.safeAreaBottomInset }
 					parentHeight={ this.state.rootViewHeight }
 					keyboardShouldPersistTaps="always"
