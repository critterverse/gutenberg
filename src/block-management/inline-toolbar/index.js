--- conflicted
+++ resolved
@@ -55,19 +55,6 @@
 
 	render() {
 		const { order } = this.props;
-<<<<<<< HEAD
-		let moveUpButtonTitle = sprintf( __( 'Move up from row %d' ), order );
-		if ( this.props.canMoveUp ) {
-			moveUpButtonTitle += sprintf( __( ' to row %d' ), order - 1 );
-		}
-
-		let moveDownButtonTitle = sprintf( __( 'Move down from row %d' ), order );
-		if ( this.props.canMoveDown ) {
-			moveDownButtonTitle += sprintf( __( ' to row %d' ), order + 1 );
-		}
-
-		const removeButtonTitle = sprintf( __( 'Remove row %d' ), order );
-=======
 		const moveUpButtonTitle = this.props.canMoveUp ? sprintf(
 			/* translators: accessibility text. %1: current block position (number). %2: next block position (number) */
 			__( 'Move block up from row %1$s to row %2$s' ),
@@ -84,7 +71,6 @@
 			/* translators: accessibility text. %s: current block position (number). */
 			__( 'Remove block at row %s' ),
 			order );
->>>>>>> 548f3242
 
 		return (
 			<View style={ styles.toolbar } >
