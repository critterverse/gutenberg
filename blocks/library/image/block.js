--- conflicted
+++ resolved
@@ -15,12 +15,8 @@
  * WordPress dependencies
  */
 import { __ } from '@wordpress/i18n';
-<<<<<<< HEAD
 import { PostTypeSupportCheck } from '@wordpress/editor';
-import { Component, compose } from '@wordpress/element';
-=======
 import { Component, compose, Fragment } from '@wordpress/element';
->>>>>>> cb1b92e7
 import { getBlobByURL, revokeBlobURL, viewPort } from '@wordpress/utils';
 import {
 	Button,
@@ -181,46 +177,24 @@
 				/>
 
 				<Toolbar>
-					<MediaUpload
-						onSelect={ this.onSelectImage }
-						type="image"
-						value={ id }
-						render={ ( { open } ) => (
-							<IconButton
-								className="components-toolbar__control"
-								label={ __( 'Edit image' ) }
-								icon="edit"
-								onClick={ open }
-							/>
-						) }
-					/>
-<<<<<<< HEAD
-
-					<Toolbar>
-						<PostTypeSupportCheck supportKeys="media-library">
-							<MediaUpload
-								onSelect={ this.onSelectImage }
-								type="image"
-								value={ id }
-								render={ ( { open } ) => (
-									<IconButton
-										className="components-toolbar__control"
-										label={ __( 'Edit image' ) }
-										icon="edit"
-										onClick={ open }
-									/>
-								) }
-							/>
-						</PostTypeSupportCheck>
-						<UrlInputButton onChange={ this.onSetHref } url={ href } />
-					</Toolbar>
-				</BlockControls>
-			)
-=======
+					<PostTypeSupportCheck supportKeys="media-library">
+						<MediaUpload
+							onSelect={ this.onSelectImage }
+							type="image"
+							value={ id }
+							render={ ( { open } ) => (
+								<IconButton
+									className="components-toolbar__control"
+									label={ __( 'Edit image' ) }
+									icon="edit"
+									onClick={ open }
+								/>
+							) }
+						/>
+					</PostTypeSupportCheck>
 					<UrlInputButton onChange={ this.onSetHref } url={ href } />
 				</Toolbar>
 			</BlockControls>
->>>>>>> cb1b92e7
 		);
 
 		const availableSizes = this.getAvailableSizes();
