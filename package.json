--- conflicted
+++ resolved
@@ -75,8 +75,7 @@
     "preios:carthage": "cd react-native-aztec && yarn install-aztec-ios",
     "preios:xcode10": "cd node_modules/react-native && ./scripts/ios-install-third-party.sh && cd third-party/glog-0.3.5 && [ -f libglog.pc ] || ../../scripts/ios-configure-glog.sh",
     "ios": "react-native run-ios",
-<<<<<<< HEAD
-    "test": "cross-env NODE_ENV=test node node_modules/jest/bin/jest.js --verbose --config jest.config.js",
+    "test": "cross-env NODE_ENV=test node node_modules/jest/bin/jest.js --verbose false --config jest.config.js",
     "device-tests":"cross-env NODE_ENV=test node node_modules/jest/bin/jest.js --detectOpenHandles --verbose --config jest_ui.config.js",
     "test:ui":"yarn test:ui:android && yarn test:ui:ios",
     "pretest:ui:android": "DEVICE_TESTS=true sh ./bin/load-initial-html.sh && yarn android",
@@ -85,9 +84,6 @@
     "pretest:ui:ios": "DEVICE_TESTS=true sh ./bin/load-initial-html.sh && yarn ios",
     "test:ui:ios": "TEST_RN_PLATFORM=ios yarn device-tests",
     "posttest:ui:ios": "sh ./bin/load-initial-html.sh",
-=======
-    "test": "cross-env NODE_ENV=test node node_modules/jest/bin/jest.js --verbose false --config jest.config.js",
->>>>>>> 21dce2a3
     "test:inside-gb": "cross-env NODE_ENV=test node node_modules/jest/bin/jest.js --verbose --config jest_gb.config.js",
     "test:debug": "cross-env NODE_ENV=test node --inspect-brk node_modules/jest/bin/jest.js --runInBand --verbose --config jest.config.js",
     "flow": "flow",
